--- conflicted
+++ resolved
@@ -22,13 +22,7 @@
 [dependencies]
 num = "0.1"
 odds = "0.2"
-<<<<<<< HEAD
 owning_ref = "0.2.4"
-toml = "0.2"
-unicode-segmentation = "1.0"
-unicode-width = "0.1"
-
-=======
 toml = "0.3"
 unicode-segmentation = "1.0"
 unicode-width = "0.1"
@@ -41,14 +35,9 @@
 optional = true
 version = "0.2"
 
->>>>>>> 017bb217
 [dependencies.bear-lib-terminal]
 optional = true
 version = "1.3.1"
-
-[dependencies.chan-signal]
-optional = true
-version = "0.1"
 
 [dependencies.ncurses]
 features = ["wide"]
@@ -69,18 +58,12 @@
 skeptic = "0.7"
 
 [features]
-<<<<<<< HEAD
-default = ["ncurses"]
-pancurses-backend = ["pancurses"]
-termion-backend = ["termion", "chan-signal"]
-=======
 default = ["ncurses-backend"]
 
 ncurses-backend = ["ncurses"]
 termion-backend = ["termion", "chan", "chan-signal"]
 pancurses-backend = ["pancurses"]
 blt-backend = ["bear-lib-terminal"]
->>>>>>> 017bb217
 
 [lib]
 name = "cursive"